--- conflicted
+++ resolved
@@ -22,6 +22,7 @@
 Revision 12.0 - August 17, 2017  - CM2KMK 40m SSB trx
 Revision 13.0 - August 28, 2017  - LZ1DPN 20m SSB trx
 Revision 14.0 - September 07, 2017  - uBitx SSB trx
+Revision 14.0 - Octomber 07, 2017  - uBitx SSB trx
 
 This program is distributed in the hope that it will be useful, but WITHOUT ANY WARRANTY;
 without even the implied warranty of MERCHANTABILITY or FITNESS FOR A PARTICULAR PURPOSE.
@@ -42,13 +43,13 @@
 Adafruit_SSD1306 display(OLED_RESET);
 
 #define SECOND_OSC (57000000l)  // 57000000l
-<<<<<<< HEAD
+//<<<<<<< HEAD
 int_fast32_t INIT_USB_FREQ = 11997700l;   //6500, 11996500l, 11997700l
 int_fast32_t INIT_LSB_FREQ = 11998500l;   //8500, 11998500l, 11999700l
-=======
-int_fast32_t INIT_USB_FREQ = 11996300l;   //6500, 11996500l, 11997700l, 11996300l;
-int_fast32_t INIT_LSB_FREQ = 11998300l;   //8500, 11998500l, 11999700l, 11998300l;
->>>>>>> 7fefca94
+//=======
+//int_fast32_t INIT_USB_FREQ = 11996300l;   //6500, 11996500l, 11997700l, 11996300l;
+//int_fast32_t INIT_LSB_FREQ = 11998300l;   //8500, 11998500l, 11999700l, 11998300l;
+//>>>>>>> origin/master
 
 #define CW_TIMEOUT (600l) // in milliseconds, this is the parameter that determines how long the tx will hold between cw key downs
 unsigned long cwTimeout = 0;     //keyer var - dead operator control
@@ -67,11 +68,11 @@
   
 int_fast32_t rx=7000000; // Starting frequency of VFO freq
 int_fast32_t rx2=1;  // temp variable to hold the updated frequency
-<<<<<<< HEAD
+//<<<<<<< HEAD
 int_fast32_t rxofset=0; 
-=======
-int_fast32_t rxofset=-1700;   //-300 155200
->>>>>>> 7fefca94
+//=======
+//int_fast32_t rxofset=-1700;   //-300 155200
+//>>>>>>> origin/master
 int_fast32_t rxbfo=INIT_LSB_FREQ;  //BFO osc 11999904  11998800
 int_fast32_t rxRIT=0;
 
@@ -335,21 +336,21 @@
              }        
    }
    if(byteRead == 55){     // 1 - up freq
-<<<<<<< HEAD
+//<<<<<<< HEAD
     rxbfo = rxbfo + 1;
-=======
-    rxbfo = rxbfo + 10;
->>>>>>> 7fefca94
+//=======
+//    rxbfo = rxbfo + 10;
+//>>>>>>> origin/master
 	  INIT_LSB_FREQ = rxbfo;
     sendFrequency(rx);
     Serial.println(rxbfo);
    }
   if(byteRead == 56){   // 2 - down freq
-<<<<<<< HEAD
+//<<<<<<< HEAD
     rxbfo = rxbfo - 1;
-=======
-    rxbfo = rxbfo - 10;
->>>>>>> 7fefca94
+//=======
+//    rxbfo = rxbfo - 10;
+//>>>>>>> origin/master
 	  INIT_LSB_FREQ = rxbfo;
     sendFrequency(rx);
     Serial.println(rxbfo);
